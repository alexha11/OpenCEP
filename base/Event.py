--- conflicted
+++ resolved
@@ -7,13 +7,8 @@
     of arbitrary types. The only requirement is that event type and timestamp of occurrence must be derivable from these
     attributes using an appropriate data formatter.
     """
+
     def __init__(self, raw_data: str, data_formatter: DataFormatter):
         self.payload = data_formatter.parse_event(raw_data)
         self.event_type = data_formatter.get_event_type(self.payload)
-<<<<<<< HEAD
         self.timestamp = data_formatter.get_event_timestamp(self.payload)
-
-
-=======
-        self.timestamp = data_formatter.get_event_timestamp(self.payload)
->>>>>>> 24254628
