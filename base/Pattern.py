from base.Formula import Formula
from base.PatternStructure import PatternStructure
from datetime import timedelta
from misc.StatisticsTypes import StatisticsTypes

from base.Formula import GreaterThanFormula, SmallerThanFormula, SmallerThanEqFormula, GreaterThanEqFormula, MulTerm, EqFormula, IdentifierTerm, AtomicTerm, AndFormula, TrueFormula
from base.PatternStructure import AndOperator, SeqOperator, QItem, NegationOperator

class Pattern:
    """
    A pattern has several fields:
    - a structure represented by a tree of operators over the primitive events (e.g., SEQ(A,B*, AND(C, NOT(D), E)));
    - a condition to be satisfied by the primitive events (might consist of multiple nested conditions);
    - a time window for the pattern matches to occur within.
    A pattern can also carry statistics with it, in order to enable advanced
    tree construction mechanisms - this is hopefully a temporary hack.
    """
    def __init__(self, pattern_structure: PatternStructure, pattern_matching_condition: Formula = None,
                 time_window: timedelta = timedelta.max):
        self.structure = pattern_structure
        self.condition = pattern_matching_condition
        self.window = time_window
        self.statistics_type = StatisticsTypes.NO_STATISTICS
        self.statistics = None
#EVA 17.05
        self.positive_event = pattern_structure.duplicate()
<<<<<<< HEAD
=======
            #self.structure.get_top_operator()
            #pattern_structure.duplicate()
>>>>>>> 0ba62c8e
        self.negative_event = pattern_structure.duplicate()
        i = 0
        while i < len(pattern_structure.get_args()):
            p = pattern_structure.get_args()[i]
            if type(p) == NegationOperator:
                self.positive_event.remove_arg(p)
            else:
                self.negative_event.remove_arg(p)
            i += 1

    def set_statistics(self, statistics_type: StatisticsTypes, statistics: object):
        self.statistics_type = statistics_type
<<<<<<< HEAD
        self.statistics = statistics

    #def split_Negation_Event(self):



        #test = patterns[0].structure.get_args()[0].name
=======
        self.statistics = statistics
>>>>>>> 0ba62c8e
<|MERGE_RESOLUTION|>--- conflicted
+++ resolved
@@ -24,11 +24,8 @@
         self.statistics = None
 #EVA 17.05
         self.positive_event = pattern_structure.duplicate()
-<<<<<<< HEAD
-=======
             #self.structure.get_top_operator()
             #pattern_structure.duplicate()
->>>>>>> 0ba62c8e
         self.negative_event = pattern_structure.duplicate()
         i = 0
         while i < len(pattern_structure.get_args()):
@@ -41,14 +38,4 @@
 
     def set_statistics(self, statistics_type: StatisticsTypes, statistics: object):
         self.statistics_type = statistics_type
-<<<<<<< HEAD
-        self.statistics = statistics
-
-    #def split_Negation_Event(self):
-
-
-
-        #test = patterns[0].structure.get_args()[0].name
-=======
-        self.statistics = statistics
->>>>>>> 0ba62c8e
+        self.statistics = statistics