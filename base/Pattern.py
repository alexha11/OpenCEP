from copy import deepcopy
from functools import reduce
from typing import List, Dict
from base.Event import Event
from condition.Condition import Condition, Variable, BinaryCondition, TrueCondition
from condition.CompositeCondition import CompositeCondition, AndCondition
from base.PatternStructure import PatternStructure, CompositeStructure, PrimitiveEventStructure, \
    SeqOperator, NegationOperator, UnaryStructure
from datetime import timedelta
from misc.ConsumptionPolicy import ConsumptionPolicy


class Pattern:
    """
    A pattern has several fields:
    - A structure represented by a tree of operators over the primitive events (e.g., SEQ(A,B*, AND(C, NOT(D), E))).
    The entire pattern structure is divided into a positive and a negative component to allow for different treatment
    during evaluation.
    - A condition to be satisfied by the primitive events. This condition might encapsulate multiple nested conditions.
    - A time window for the pattern matches to occur within.
    - A ConsumptionPolicy object that contains the policies that filter certain partial matches.
    - An optional confidence parameter, intended to indicate the minimal acceptable probability of a pattern match. This
    parameter is only applicable for probabilistic data streams.
    A pattern can also carry statistics with it, in order to enable advanced tree construction mechanisms - this is
    hopefully a temporary hack.
    """
    def __init__(self, pattern_structure: PatternStructure, pattern_matching_condition: Condition,
                 time_window: timedelta, consumption_policy: ConsumptionPolicy = None, pattern_id: int = None,
                 confidence: float = None, statistics_type=StatisticsTypes.NO_STATISTICS, statistics=None):
        if confidence is not None and (confidence < 0.0 or confidence > 1.0):
            raise Exception("Invalid value for pattern confidence:%s" % (confidence,))
        self.id = pattern_id

        self.full_structure = pattern_structure
        self.positive_structure = pattern_structure.duplicate()
        self.negative_structure = self.__extract_negative_structure()

        self.condition = pattern_matching_condition
        if isinstance(self.condition, TrueCondition):
            self.condition = AndCondition()
        elif not isinstance(self.condition, CompositeCondition):
            self.condition = AndCondition(self.condition)

        self.window = time_window
<<<<<<< HEAD
        self.statistics = None
        self.consumption_policy = consumption_policy
=======

        self.set_statistics(statistics_type, statistics)
>>>>>>> f1df9c85

        self.consumption_policy = consumption_policy
        if consumption_policy is not None:
            if consumption_policy.single_event_strategy is not None and consumption_policy.single_types is None:
                # must be initialized to contain all event types in the pattern
                consumption_policy.single_types = self.get_all_event_types()
            if consumption_policy.contiguous_names is not None:
                self.__init_strict_conditions(pattern_structure)

<<<<<<< HEAD
    def set_statistics(self, statistics: Dict):
        """
        Sets the statistical properties related to the events and conditions of this pattern.
        """
        self.statistics = statistics
=======
        self.confidence = confidence

    def set_statistics(self, statistics_type: StatisticsTypes, statistics: object):
        """
        Sets the statistical properties related to the events and conditions of this pattern.
        """
        self.statistics_type = statistics_type
        self.full_statistics = statistics
        if statistics_type not in [StatisticsTypes.ARRIVAL_RATES, StatisticsTypes.SELECTIVITY_MATRIX_AND_ARRIVAL_RATES]:
            self.positive_statistics = statistics
            return

        # TODO: this solution only supports negative events at the top level of the pattern
        negative_indices = []
        actual_index = 0
        for i, arg in enumerate(self.full_structure.args):
            if type(arg) == NegationOperator:
                negative_indices.append(actual_index)
            actual_index += len(arg.get_all_event_names())

        if statistics_type == StatisticsTypes.ARRIVAL_RATES:
            self.positive_statistics = self.__remove_entries_at_indices(self.full_statistics, negative_indices)
        else:  # statistics_type == StatisticsTypes.SELECTIVITY_MATRIX_AND_ARRIVAL_RATES
            positive_arrival_rates = self.__remove_entries_at_indices(self.full_statistics[1], negative_indices)
            positive_selectivity_rows = self.__remove_entries_at_indices(self.full_statistics[0], negative_indices)
            positive_selectivities = \
                [self.__remove_entries_at_indices(row, negative_indices) for row in positive_selectivity_rows]
            self.positive_statistics = (positive_selectivities, positive_arrival_rates)

    @staticmethod
    def __remove_entries_at_indices(target_list: List[object], indices: List[int]):
        """
        Returns the copy of the given list without the entries in the given indices.
        """
        return [item for i, item in enumerate(target_list) if i not in indices]
>>>>>>> f1df9c85

    def __extract_negative_structure(self):
        """
        If the pattern definition includes negative events, this method extracts them into a dedicated
        PatternStructure object. Otherwise, None is returned.
        As of this version, nested negation operators and negation operators in non-flat patterns
        are not supported. Also, the extracted negative events are put in a simple flat positive_structure.
        """
        if not isinstance(self.positive_structure, CompositeStructure):
            # cannot contain a negative part
            return None
        negative_structure = self.positive_structure.duplicate_top_operator()
        for arg in self.positive_structure.args:
            if type(arg) == NegationOperator:
                # a negative event was found and needs to be extracted
                negative_structure.args.append(arg)
            elif type(arg) != PrimitiveEventStructure:
                # TODO: nested operator support should be provided here
                pass
        if len(negative_structure.args) == 0:
            # the given pattern is entirely positive
            return None
        if len(negative_structure.args) == len(self.positive_structure.args):
            raise Exception("The pattern contains no positive events")
        # Remove all negative events from the positive structure
        # TODO: support nested operators
        for arg in negative_structure.args:
            self.positive_structure.args.remove(arg)
        return negative_structure

    def get_index_by_event_name(self, event_name: str):
        """
        Returns the position of the given event name in the pattern.
        Note: nested patterns are not yet supported.
        """
        found_positions = [index for (index, curr_structure) in enumerate(self.full_structure.args)
                           if curr_structure.contains_event(event_name)]
        if len(found_positions) == 0:
            raise Exception("Event name %s not found in pattern" % (event_name,))
        if len(found_positions) > 1:
            raise Exception("Multiple appearances of the event name %s are found in the pattern" % (event_name,))
        return found_positions[0]

    def get_all_event_types(self):
        """
        Returns all event types in the pattern.
        """
        return set(self.__get_all_event_types_aux(self.full_structure))

    def __get_all_event_types_aux(self, structure: PatternStructure):
        """
        An auxiliary method for returning all event types in the pattern.
        """
        if isinstance(structure, PrimitiveEventStructure):
            return [structure.type]
        if isinstance(structure, UnaryStructure):
            return self.__get_all_event_types_aux(structure.arg)
        return reduce(lambda x, y: x + y, [self.__get_all_event_types_aux(arg) for arg in structure.args])

    def get_primitive_events(self) -> List[PrimitiveEventStructure]:
        """
        Returns a list of primitive events that make up the pattern structure.
        """
        if isinstance(self.full_structure, UnaryStructure):
            full_structure_args = self.full_structure.arg
        else:
            full_structure_args = self.full_structure.get_args()
        primitive_events = self.__get_primitive_events_aux(full_structure_args)
        # a hack to remove unhashable duplicates from a list.
        return list({str(x): x for x in primitive_events}.values())

    def __get_primitive_events_aux(self, pattern_args) -> List[PrimitiveEventStructure]:
        """
        An auxiliary method for returning a list of primitive events composing the pattern structure.
        """
        primitive_events = []
        while not isinstance(pattern_args, List) and not isinstance(pattern_args, PrimitiveEventStructure):
            if isinstance(pattern_args, UnaryStructure):
                pattern_args = pattern_args.arg
            else:
                pattern_args = pattern_args.get_args()
        if isinstance(pattern_args, PrimitiveEventStructure):
            primitive_events.append(pattern_args)
        else:
            for event in pattern_args:
                if isinstance(event, PrimitiveEventStructure):
                    primitive_events.append(event)
                else:
                    primitive_events.extend(self.__get_primitive_events_aux(event))
        return primitive_events

    def __init_strict_conditions(self, pattern_structure: PatternStructure):
        """
        Augment the pattern with the contiguity constraints specified as a part of the consumption policy.
        """
        if not isinstance(pattern_structure, CompositeStructure):
            return
        args = pattern_structure.args
        for i in range(len(args)):
            self.__init_strict_conditions(args[i])
        if pattern_structure.get_top_operator() != SeqOperator:
            return
        for contiguous_sequence in self.consumption_policy.contiguous_names:
            for i in range(len(contiguous_sequence) - 1):
                for j in range(len(args) - 1):
                    if not isinstance(args[i], PrimitiveEventStructure) or \
                            not isinstance(args[i + 1], PrimitiveEventStructure):
                        continue
                    if contiguous_sequence[i] != args[j].name:
                        continue
                    if contiguous_sequence[i + 1] != args[j + 1].name:
                        raise Exception("Contiguity constraints contradict the pattern structure: " +
                                        "%s must follow %s" % (contiguous_sequence[i], contiguous_sequence[i + 1]))
                    self.__add_contiguity_condition(args[i].name, args[i + 1].name)

    def __add_contiguity_condition(self, first_name: str, second_name: str):
        """
        Augment the pattern condition with a contiguity constraint between the given event names.
        """
        contiguity_condition = BinaryCondition(Variable(first_name, lambda x: x[Event.INDEX_ATTRIBUTE_NAME]),
                                               Variable(second_name, lambda x: x[Event.INDEX_ATTRIBUTE_NAME]),
                                               lambda x, y: x == y - 1)
        self.condition.add_atomic_condition(contiguity_condition)

    def extract_flat_sequences(self) -> List[List[str]]:
        """
        Returns a list of all flat sequences in the pattern.
        For now, nested operators inside the scope of a sequence are not supported. For example,
        in the pattern SEQ(A,AND(B,C),D) there are two hidden sequences [A,B,D] and [A,C,D], but this method will
        not return them as of now.
        """
        return self.__extract_flat_sequences_aux(self.positive_structure)

    def __extract_flat_sequences_aux(self, pattern_structure: PatternStructure) -> List[List[str]] or None:
        """
        An auxiliary method for extracting flat sequences from the pattern.
        """
        if isinstance(pattern_structure, PrimitiveEventStructure):
            return None
        if pattern_structure.get_top_operator() == SeqOperator:
            # note the double brackets - we return a list composed of a single list representing this sequence
            return [[arg.name for arg in pattern_structure.args if isinstance(arg, PrimitiveEventStructure)]]
        # the pattern is a composite pattern but not a flat sequence
        result = []
        for arg in pattern_structure.args:
            nested_sequences = self.__extract_flat_sequences_aux(arg)
            if nested_sequences is not None:
                result.extend(nested_sequences)
        return result

    def count_primitive_events(self, positive_only=False, negative_only=False):
        """
        Returns the total number of primitive events in this pattern.
        """
        if positive_only and negative_only:
            raise Exception("Wrong method usage")
        if positive_only:
            return len(self.positive_structure.get_all_event_names())
        if negative_only:
            return len(self.negative_structure.get_all_event_names())
        return len(self.full_structure.get_all_event_names())

    def get_top_level_structure_args(self, positive_only=False, negative_only=False):
        """
        Returns the highest-level arguments of the pattern structure.
        """
        if positive_only and negative_only:
            raise Exception("Wrong method usage")
        if positive_only:
            target_structure = self.positive_structure
        elif negative_only:
            target_structure = self.negative_structure
        else:
            target_structure = self.full_structure
        if isinstance(target_structure, UnaryStructure):
            return [target_structure.arg]
        if isinstance(target_structure, CompositeStructure):
            return target_structure.args
        raise Exception("Invalid top-level pattern structure")

    def __repr__(self):
        return "\nPattern structure: %s\nCondition: %s\nTime window: %s\n\n" % (self.full_structure,
                                                                                self.condition,
                                                                                self.window)<|MERGE_RESOLUTION|>--- conflicted
+++ resolved
@@ -26,7 +26,7 @@
     """
     def __init__(self, pattern_structure: PatternStructure, pattern_matching_condition: Condition,
                  time_window: timedelta, consumption_policy: ConsumptionPolicy = None, pattern_id: int = None,
-                 confidence: float = None, statistics_type=StatisticsTypes.NO_STATISTICS, statistics=None):
+                 confidence: float = None, statistics: Dict = None):
         if confidence is not None and (confidence < 0.0 or confidence > 1.0):
             raise Exception("Invalid value for pattern confidence:%s" % (confidence,))
         self.id = pattern_id
@@ -42,13 +42,8 @@
             self.condition = AndCondition(self.condition)
 
         self.window = time_window
-<<<<<<< HEAD
-        self.statistics = None
-        self.consumption_policy = consumption_policy
-=======
-
-        self.set_statistics(statistics_type, statistics)
->>>>>>> f1df9c85
+
+        self.set_statistics(statistics)
 
         self.consumption_policy = consumption_policy
         if consumption_policy is not None:
@@ -58,22 +53,14 @@
             if consumption_policy.contiguous_names is not None:
                 self.__init_strict_conditions(pattern_structure)
 
-<<<<<<< HEAD
+        self.confidence = confidence
+
     def set_statistics(self, statistics: Dict):
         """
         Sets the statistical properties related to the events and conditions of this pattern.
         """
-        self.statistics = statistics
-=======
-        self.confidence = confidence
-
-    def set_statistics(self, statistics_type: StatisticsTypes, statistics: object):
-        """
-        Sets the statistical properties related to the events and conditions of this pattern.
-        """
-        self.statistics_type = statistics_type
         self.full_statistics = statistics
-        if statistics_type not in [StatisticsTypes.ARRIVAL_RATES, StatisticsTypes.SELECTIVITY_MATRIX_AND_ARRIVAL_RATES]:
+        if statistics is None or len(statistics) == 0:
             self.positive_statistics = statistics
             return
 
@@ -85,14 +72,17 @@
                 negative_indices.append(actual_index)
             actual_index += len(arg.get_all_event_names())
 
-        if statistics_type == StatisticsTypes.ARRIVAL_RATES:
-            self.positive_statistics = self.__remove_entries_at_indices(self.full_statistics, negative_indices)
-        else:  # statistics_type == StatisticsTypes.SELECTIVITY_MATRIX_AND_ARRIVAL_RATES
-            positive_arrival_rates = self.__remove_entries_at_indices(self.full_statistics[1], negative_indices)
-            positive_selectivity_rows = self.__remove_entries_at_indices(self.full_statistics[0], negative_indices)
+        if StatisticsTypes.ARRIVAL_RATES in statistics:
+            self.positive_statistics[StatisticsTypes.ARRIVAL_RATES] = \
+                self.__remove_entries_at_indices(statistics[StatisticsTypes.ARRIVAL_RATES], negative_indices)
+
+        if StatisticsTypes.SELECTIVITY_MATRIX not in statistics:
+            return
+        positive_selectivity_rows = self.__remove_entries_at_indices(statistics[StatisticsTypes.SELECTIVITY_MATRIX],
+                                                                     negative_indices)
             positive_selectivities = \
                 [self.__remove_entries_at_indices(row, negative_indices) for row in positive_selectivity_rows]
-            self.positive_statistics = (positive_selectivities, positive_arrival_rates)
+            self.positive_statistics[StatisticsTypes.SELECTIVITY_MATRIX] = positive_selectivities
 
     @staticmethod
     def __remove_entries_at_indices(target_list: List[object], indices: List[int]):
@@ -100,7 +90,6 @@
         Returns the copy of the given list without the entries in the given indices.
         """
         return [item for i, item in enumerate(target_list) if i not in indices]
->>>>>>> f1df9c85
 
     def __extract_negative_structure(self):
         """
