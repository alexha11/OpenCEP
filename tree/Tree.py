from typing import List
from copy import deepcopy

from base.Pattern import Pattern
from base.PatternStructure import SeqOperator, AndOperator, PatternStructure, CompositeStructure, UnaryStructure, \
    KleeneClosureOperator, PrimitiveEventStructure, NegationOperator
from misc.ConsumptionPolicy import ConsumptionPolicy
from plan.TreePlan import TreePlan, TreePlanNode, TreePlanLeafNode, TreePlanNestedNode, TreePlanUnaryNode
from tree.nodes.AndNode import AndNode
from tree.nodes.KleeneClosureNode import KleeneClosureNode
from tree.nodes.LeafNode import LeafNode
from tree.nodes.NegationNode import NegativeSeqNode, NegativeAndNode, NegationNode
from tree.nodes.Node import Node, PatternParameters
from tree.PatternMatchStorage import TreeStorageParameters
from tree.nodes.SeqNode import SeqNode


class Tree:
    """
    Represents an evaluation tree. Implements the functionality of constructing an actual tree from a "tree positive_structure"
    object returned by a tree builder. Other than that, merely acts as a proxy to the tree root node.
    The pattern_id parameter is used in multi-pattern mode.
    """
    def __init__(self, tree_plan: TreePlan, pattern: Pattern, storage_params: TreeStorageParameters,
                 pattern_id: int = None):
        pattern_parameters = PatternParameters(pattern.window, pattern.confidence)
        self.__root = self.__construct_tree(pattern.positive_structure, tree_plan.root,
                                            Tree.__get_operator_arg_list(pattern.positive_structure),
                                            pattern_parameters, None, pattern.consumption_policy)
        if pattern.consumption_policy is not None and \
                pattern.consumption_policy.should_register_event_type_as_single(True):
            for event_type in pattern.consumption_policy.single_types:
                self.__root.register_single_event_type(event_type)

        if pattern.negative_structure is not None:
            self.__adjust_leaf_indices(pattern)
            self.__add_negative_tree_structure(pattern, pattern_parameters)

        self.__apply_condition(pattern)

        self.__root.create_storage_unit(storage_params)

        self.__root.create_parent_to_info_dict()
        self.__root.set_is_output_node(True)
        if pattern_id is not None:
            pattern.id = pattern_id
            self.__root.propagate_pattern_id(pattern_id)

    def __apply_condition(self, pattern: Pattern):
        """
        Applies the condition of the given pattern on the evaluation tree.
        The condition is copied since it is modified inside the recursive apply_condition call.
        """
        condition_copy = deepcopy(pattern.condition)
        self.__root.apply_condition(condition_copy)
        if condition_copy.get_num_conditions() > 0:
            raise Exception("Unused conditions after condition propagation: {}".format(
                condition_copy.get_conditions_list()))

    def __adjust_leaf_indices(self, pattern: Pattern):
        """
        Fixes the values of the leaf indices in the positive tree to take the negative events into account.
        """
        leaf_mapping = {}
        # update the leaves
        for leaf in self.get_leaves():
            current_index = leaf.get_leaf_index()
            correct_index = pattern.get_index_by_event_name(leaf.get_event_name())
            leaf.set_leaf_index(correct_index)
            leaf_mapping[current_index] = correct_index
        # update the event definitions in the internal nodes
        # note that it is enough to only update the root since it contains all the event definition objects
        for event_def in self.__root.get_event_definitions():
            event_def.index = leaf_mapping[event_def.index]

    def __add_negative_tree_structure(self, pattern: Pattern, pattern_params: PatternParameters):
        """
        Adds the negative nodes at the root of the tree.
        """
        top_operator = pattern.full_structure.get_top_operator()
        negative_event_list = pattern.negative_structure.get_args()
        current_root = self.__root
        for negation_operator in negative_event_list:
            if top_operator == SeqOperator:
                new_root = NegativeSeqNode(pattern_params,
                                           is_unbounded=Tree.__is_unbounded_negative_event(pattern, negation_operator))
            elif top_operator == AndOperator:
                new_root = NegativeAndNode(pattern_params,
                                           is_unbounded=Tree.__is_unbounded_negative_event(pattern, negation_operator))
            else:
                raise Exception("Unsupported operator for negation: %s" % (top_operator,))
            negative_event = negation_operator.arg
            leaf_index = pattern.get_index_by_event_name(negative_event.name)
            negative_leaf = LeafNode(pattern_params, leaf_index, negative_event, new_root)
            new_root.set_subtrees(current_root, negative_leaf)
            negative_leaf.set_parent(new_root)
            current_root.set_parent(new_root)
            current_root = new_root
        self.__root = current_root

    def get_leaves(self):
        return self.__root.get_leaves()

    def get_matches(self):
        while self.__root.has_unreported_matches():
            yield self.__root.get_next_unreported_match()

    def get_structure_summary(self):
        """
        Returns a tuple summarizing the structure of the tree.
        """
        return self.__root.get_structure_summary()

    @staticmethod
    def __get_operator_arg_list(operator: PatternStructure):
        """
        Returns the list of arguments of the given operator for the tree construction process.
        """
        if isinstance(operator, CompositeStructure):
            return operator.args
        if isinstance(operator, UnaryStructure):
            return [operator.arg]
        # a PrimitiveEventStructure
        return [operator]

    @staticmethod
    def __create_internal_node_by_operator(operator: PatternStructure, pattern_params: PatternParameters,
                                           parent: Node = None):
        """
        Creates an internal node representing a given operator.
        Note that negation node types are intentionally not supported here since the negative part of a pattern is
        added in a separate construction stage.
        """
        operator_type = operator.get_top_operator()
        if operator_type == SeqOperator:
            return SeqNode(pattern_params, parent)
        if operator_type == AndOperator:
            return AndNode(pattern_params, parent)
        if operator_type == KleeneClosureOperator:
            return KleeneClosureNode(pattern_params, operator.min_size, operator.max_size, parent)
        raise Exception("Unknown or unsupported operator %s" % (operator_type,))

<<<<<<< HEAD
    def __handle_primitive_event(self, tree_plan_leaf: TreePlanLeafNode, primitive_event_structure: PatternStructure,
                                 sliding_window: timedelta, parent: Node, consumption_policy: ConsumptionPolicy):
        """
        Creates a leaf node for a primitive events.
        """
        if not isinstance(primitive_event_structure, PrimitiveEventStructure):
            raise Exception("Illegal operator for a tree leaf: %s" % (primitive_event_structure,))
        if consumption_policy is not None and \
                consumption_policy.should_register_event_type_as_single(False, primitive_event_structure.type):
            parent.register_single_event_type(primitive_event_structure.type)
        return LeafNode(sliding_window, tree_plan_leaf.event_index, primitive_event_structure, parent)

    def __handle_unary_structure(self, unary_tree_plan: TreePlanUnaryNode,
                                 root_operator: PatternStructure, args: List[PatternStructure],
                                 sliding_window: timedelta, parent: Node, consumption_policy: ConsumptionPolicy):
        """
        Creates an internal unary node possibly containing nested operators.
        """
        if parent is None and isinstance(root_operator, UnaryStructure):
            # a special case where the topmost operator of the pattern is unary
            current_operator = root_operator
        else:
            # this unary structure is surrounded with a composite structure, hence need to use the args parameters
            current_operator = args[unary_tree_plan.index]

        if not isinstance(current_operator, UnaryStructure):
            raise Exception("Illegal operator for a unary tree node: %s" % (current_operator,))

        unary_node = self.__create_internal_node_by_operator(current_operator, sliding_window, parent)
        nested_operator = current_operator.arg
        unary_operator_child = unary_tree_plan.child
        if isinstance(unary_operator_child, TreePlanLeafNode):
            # non-nested unary operator
            child = self.__construct_tree(current_operator, unary_operator_child,
                                      [nested_operator], sliding_window, unary_node, consumption_policy)
        elif isinstance(unary_operator_child, TreePlanNestedNode):
            # a nested unary operator
            child = self.__construct_tree(nested_operator, unary_operator_child.sub_tree_plan,
                                          Tree.__get_operator_arg_list(nested_operator), sliding_window, unary_node,
                                          consumption_policy)
        else:
            raise Exception("Invalid tree plan node under an unary node")
        unary_node.set_subtree(child)
        return unary_node
=======
    def __handle_primitive_event_or_nested_structure(self, tree_plan_leaf: TreePlanLeafNode,
                                                     current_operator: PatternStructure,
                                                     pattern_params: PatternParameters, parent: Node,
                                                     consumption_policy: ConsumptionPolicy):
        """
        Constructs a single leaf node or a subtree with nested structure according to the input parameters.
        """
        if isinstance(current_operator, PrimitiveEventStructure):
            # the current operator is a primitive event - we should simply create a leaf
            event = current_operator
            if consumption_policy is not None and \
                    consumption_policy.should_register_event_type_as_single(False, event.type):
                parent.register_single_event_type(event.type)
            return LeafNode(pattern_params, tree_plan_leaf.event_index, event, parent)

        if isinstance(current_operator, UnaryStructure):
            # the current operator is a unary operator hiding a nested pattern structure
            unary_node = self.__create_internal_node_by_operator(current_operator, pattern_params, parent)
            nested_operator = current_operator.arg
            child = self.__construct_tree(nested_operator, Tree.__create_nested_structure(nested_operator),
                                          Tree.__get_operator_arg_list(nested_operator), pattern_params, unary_node,
                                          consumption_policy)
            unary_node.set_subtree(child)
            return unary_node

        # the current operator is a nested binary operator
        return self.__construct_tree(current_operator, Tree.__create_nested_structure(current_operator),
                                     current_operator.args, pattern_params, parent, consumption_policy)
>>>>>>> 3cc548ac

    def __construct_tree(self, root_operator: PatternStructure, tree_plan: TreePlanNode,
                         args: List[PatternStructure], pattern_params: PatternParameters, parent: Node,
                         consumption_policy: ConsumptionPolicy):
        """
        Recursively builds an evaluation tree according to the specified structure.
        """
<<<<<<< HEAD
        if type(tree_plan) == TreePlanUnaryNode:
            # this is an unary operator (possibly encapsulating a nested structure)
            return self.__handle_unary_structure(tree_plan, root_operator, args,
                                                 sliding_window, parent, consumption_policy)

        if type(tree_plan) == TreePlanLeafNode:
            # This is a leaf
            return self.__handle_primitive_event(tree_plan, args[tree_plan.original_event_index],
                                                 sliding_window, parent, consumption_policy)

        if type(tree_plan) == TreePlanNestedNode:
            # This is a nested node, therefore needs to use construct a subtree of this nested tree, recursively.
            return self.__construct_tree(args[tree_plan.nested_event_index], tree_plan.sub_tree_plan, tree_plan.args,
                                         sliding_window, parent, consumption_policy)

        # type(tree_plan) == TreePlanBinaryNode
        current = self.__create_internal_node_by_operator(root_operator, sliding_window, parent)
=======
        if isinstance(root_operator, UnaryStructure) and parent is None:
            # a special case where the top operator of the entire pattern is an unary operator
            return self.__handle_primitive_event_or_nested_structure(tree_plan, root_operator,
                                                                     pattern_params, parent, consumption_policy)

        if type(tree_plan) == TreePlanLeafNode:
            # either a leaf node or an unary operator encapsulating a nested structure
            # TODO: must implement a mechanism for actually creating nested tree plans instead of a flat plan
            # with leaves hiding nested structure
            return self.__handle_primitive_event_or_nested_structure(tree_plan, args[tree_plan.event_index],
                                                                     pattern_params, parent, consumption_policy)

        # an internal node
        current = self.__create_internal_node_by_operator(root_operator, pattern_params, parent)
>>>>>>> 3cc548ac
        left_subtree = self.__construct_tree(root_operator, tree_plan.left_child, args,
                                             pattern_params, current, consumption_policy)
        right_subtree = self.__construct_tree(root_operator, tree_plan.right_child, args,
                                              pattern_params, current, consumption_policy)
        current.set_subtrees(left_subtree, right_subtree)
        return current

    def get_last_matches(self):
        """
        After the system run is completed, retrieves and returns the last pending matches.
        As of now, the only case in which such matches may exist is if a pattern contains an unbounded negative event
        (e.g., SEQ(A,B,NOT(C)), in which case positive partial matches wait for timeout before proceeding to the root.
        """
        if not isinstance(self.__root, NegationNode):
            return []
        # this is the node that contains the pending matches
        first_unbounded_negative_node = self.__root.get_first_unbounded_negative_node()
        if first_unbounded_negative_node is None:
            return []
        first_unbounded_negative_node.flush_pending_matches()
        # the pending matches were released and have hopefully reached the root
        return self.get_matches()

    @staticmethod
    def __is_unbounded_negative_event(pattern: Pattern, negation_operator: NegationOperator):
        """
        Returns True if the negative event represented by the given operator is unbounded (i.e., can appear after the
        entire match is ready and invalidate it) and False otherwise.
        """
        if pattern.full_structure.get_top_operator() != SeqOperator:
            return True
        # for a sequence pattern, a negative event is unbounded if no positive events follow it
        # the implementation below assumes a flat sequence
        sequence_elements = pattern.full_structure.get_args()
        operator_index = sequence_elements.index(negation_operator)
        for i in range(operator_index + 1, len(sequence_elements)):
            if isinstance(sequence_elements[i], PrimitiveEventStructure):
                return False
        return True

    def get_root(self):
        """
        Returns the root node of the tree.
        """
        return self.__root<|MERGE_RESOLUTION|>--- conflicted
+++ resolved
@@ -140,9 +140,8 @@
             return KleeneClosureNode(pattern_params, operator.min_size, operator.max_size, parent)
         raise Exception("Unknown or unsupported operator %s" % (operator_type,))
 
-<<<<<<< HEAD
     def __handle_primitive_event(self, tree_plan_leaf: TreePlanLeafNode, primitive_event_structure: PatternStructure,
-                                 sliding_window: timedelta, parent: Node, consumption_policy: ConsumptionPolicy):
+                                 pattern_params: PatternParameters, parent: Node, consumption_policy: ConsumptionPolicy):
         """
         Creates a leaf node for a primitive events.
         """
@@ -151,11 +150,11 @@
         if consumption_policy is not None and \
                 consumption_policy.should_register_event_type_as_single(False, primitive_event_structure.type):
             parent.register_single_event_type(primitive_event_structure.type)
-        return LeafNode(sliding_window, tree_plan_leaf.event_index, primitive_event_structure, parent)
+        return LeafNode(pattern_params, tree_plan_leaf.event_index, primitive_event_structure, parent)
 
     def __handle_unary_structure(self, unary_tree_plan: TreePlanUnaryNode,
                                  root_operator: PatternStructure, args: List[PatternStructure],
-                                 sliding_window: timedelta, parent: Node, consumption_policy: ConsumptionPolicy):
+                                 pattern_params: PatternParameters, parent: Node, consumption_policy: ConsumptionPolicy):
         """
         Creates an internal unary node possibly containing nested operators.
         """
@@ -169,52 +168,22 @@
         if not isinstance(current_operator, UnaryStructure):
             raise Exception("Illegal operator for a unary tree node: %s" % (current_operator,))
 
-        unary_node = self.__create_internal_node_by_operator(current_operator, sliding_window, parent)
+        unary_node = self.__create_internal_node_by_operator(current_operator, pattern_params, parent)
         nested_operator = current_operator.arg
         unary_operator_child = unary_tree_plan.child
         if isinstance(unary_operator_child, TreePlanLeafNode):
             # non-nested unary operator
             child = self.__construct_tree(current_operator, unary_operator_child,
-                                      [nested_operator], sliding_window, unary_node, consumption_policy)
+                                      [nested_operator], pattern_params, unary_node, consumption_policy)
         elif isinstance(unary_operator_child, TreePlanNestedNode):
             # a nested unary operator
             child = self.__construct_tree(nested_operator, unary_operator_child.sub_tree_plan,
-                                          Tree.__get_operator_arg_list(nested_operator), sliding_window, unary_node,
+                                          Tree.__get_operator_arg_list(nested_operator), pattern_params, unary_node,
                                           consumption_policy)
         else:
             raise Exception("Invalid tree plan node under an unary node")
         unary_node.set_subtree(child)
         return unary_node
-=======
-    def __handle_primitive_event_or_nested_structure(self, tree_plan_leaf: TreePlanLeafNode,
-                                                     current_operator: PatternStructure,
-                                                     pattern_params: PatternParameters, parent: Node,
-                                                     consumption_policy: ConsumptionPolicy):
-        """
-        Constructs a single leaf node or a subtree with nested structure according to the input parameters.
-        """
-        if isinstance(current_operator, PrimitiveEventStructure):
-            # the current operator is a primitive event - we should simply create a leaf
-            event = current_operator
-            if consumption_policy is not None and \
-                    consumption_policy.should_register_event_type_as_single(False, event.type):
-                parent.register_single_event_type(event.type)
-            return LeafNode(pattern_params, tree_plan_leaf.event_index, event, parent)
-
-        if isinstance(current_operator, UnaryStructure):
-            # the current operator is a unary operator hiding a nested pattern structure
-            unary_node = self.__create_internal_node_by_operator(current_operator, pattern_params, parent)
-            nested_operator = current_operator.arg
-            child = self.__construct_tree(nested_operator, Tree.__create_nested_structure(nested_operator),
-                                          Tree.__get_operator_arg_list(nested_operator), pattern_params, unary_node,
-                                          consumption_policy)
-            unary_node.set_subtree(child)
-            return unary_node
-
-        # the current operator is a nested binary operator
-        return self.__construct_tree(current_operator, Tree.__create_nested_structure(current_operator),
-                                     current_operator.args, pattern_params, parent, consumption_policy)
->>>>>>> 3cc548ac
 
     def __construct_tree(self, root_operator: PatternStructure, tree_plan: TreePlanNode,
                          args: List[PatternStructure], pattern_params: PatternParameters, parent: Node,
@@ -222,40 +191,23 @@
         """
         Recursively builds an evaluation tree according to the specified structure.
         """
-<<<<<<< HEAD
         if type(tree_plan) == TreePlanUnaryNode:
             # this is an unary operator (possibly encapsulating a nested structure)
             return self.__handle_unary_structure(tree_plan, root_operator, args,
-                                                 sliding_window, parent, consumption_policy)
+                                                 pattern_params, parent, consumption_policy)
 
         if type(tree_plan) == TreePlanLeafNode:
             # This is a leaf
             return self.__handle_primitive_event(tree_plan, args[tree_plan.original_event_index],
-                                                 sliding_window, parent, consumption_policy)
+                                                 pattern_params, parent, consumption_policy)
 
         if type(tree_plan) == TreePlanNestedNode:
             # This is a nested node, therefore needs to use construct a subtree of this nested tree, recursively.
             return self.__construct_tree(args[tree_plan.nested_event_index], tree_plan.sub_tree_plan, tree_plan.args,
-                                         sliding_window, parent, consumption_policy)
+                                         pattern_params, parent, consumption_policy)
 
         # type(tree_plan) == TreePlanBinaryNode
-        current = self.__create_internal_node_by_operator(root_operator, sliding_window, parent)
-=======
-        if isinstance(root_operator, UnaryStructure) and parent is None:
-            # a special case where the top operator of the entire pattern is an unary operator
-            return self.__handle_primitive_event_or_nested_structure(tree_plan, root_operator,
-                                                                     pattern_params, parent, consumption_policy)
-
-        if type(tree_plan) == TreePlanLeafNode:
-            # either a leaf node or an unary operator encapsulating a nested structure
-            # TODO: must implement a mechanism for actually creating nested tree plans instead of a flat plan
-            # with leaves hiding nested structure
-            return self.__handle_primitive_event_or_nested_structure(tree_plan, args[tree_plan.event_index],
-                                                                     pattern_params, parent, consumption_policy)
-
-        # an internal node
         current = self.__create_internal_node_by_operator(root_operator, pattern_params, parent)
->>>>>>> 3cc548ac
         left_subtree = self.__construct_tree(root_operator, tree_plan.left_child, args,
                                              pattern_params, current, consumption_policy)
         right_subtree = self.__construct_tree(root_operator, tree_plan.right_child, args,
