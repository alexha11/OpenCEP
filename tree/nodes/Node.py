from abc import ABC
from datetime import timedelta, datetime
from queue import Queue
<<<<<<< HEAD
from typing import List, Set
=======
from typing import List, Set, Optional
from dataclasses import dataclass

>>>>>>> 59271791
from base.Event import Event
from condition.Condition import RelopTypes, EquationSides
from condition.CompositeCondition import CompositeCondition, AndCondition
from base.PatternMatch import PatternMatch
from tree.PatternMatchStorage import TreeStorageParameters


class PrimitiveEventDefinition:
    """
    An internal class for capturing the information regarding a single primitive event appearing in a pattern.
    """
    def __init__(self, event_type: str, event_name: str, event_index: int):
        self.type = event_type
        self.name = event_name
        self.index = event_index


@dataclass(frozen=True)
class PatternParameters:
    """
    The parameters of a pattern that are propagated down during evaluation tree during the construction process.
    """
    window: timedelta
    confidence: Optional[float]


class Node(ABC):
    """
    This class represents a single node of an evaluation tree.
    """

    # A static variable specifying whether the system is allowed to delete expired matches.
    # In several very special cases, it is required to switch off this functionality.
    __enable_partial_match_expiration = True

    ###################################### Static methods
    @staticmethod
    def _toggle_enable_partial_match_expiration(enable):
        """
        Sets the value of the __enable_partial_match_expiration flag.
        """
        Node.__enable_partial_match_expiration = enable

    @staticmethod
    def _is_partial_match_expiration_enabled():
        """
        Returns the static variable specifying whether match expiration is enabled.
        """
        return Node.__enable_partial_match_expiration


    ###################################### Initialization
    def __init__(self, pattern_params: PatternParameters, parents, pattern_ids: int or Set[int] = None):
        self._parents = []
        self._sliding_window = pattern_params.window
        self._confidence = pattern_params.confidence
        self._partial_matches = None
        self._condition = AndCondition()

        # Full pattern matches that were not yet reported. Only relevant for an output node, that is, for a node
        # corresponding to a full pattern definition.
        self._unreported_matches = Queue()
        self._is_output_node = False

        # set of event types that will only appear in a single full match
        self._single_event_types = set()
        # events that were added to a partial match and cannot be added again
        self._filtered_events = set()

        # set of pattern IDs with which this node is associated
        if pattern_ids is None:
            pattern_ids = set()
        elif isinstance(pattern_ids, int):
            pattern_ids = {pattern_ids}
        self._pattern_ids = pattern_ids

        # Maps parent to event definition. This field helps to pass the parents a partial match with
        # the right event definitions.
        self._parent_to_info_dict = {}
        # matches that were not yet pushed to the parents for further processing
        self._parent_to_unhandled_queue_dict = {}

        self.set_parents(parents, on_init=True)

    ###################################### Matching-related methods
    def get_next_unreported_match(self):
        """
        Removes and returns an unreported match buffered at this node.
        Used in an output node to collect full pattern matches.
        """
        ret = self._unreported_matches.get()
        return ret

    def has_unreported_matches(self):
        """
        Returns True if this node contains any matches we did not report yet and False otherwise.
        """
        return self._unreported_matches.qsize() > 0

    def clean_expired_partial_matches(self, last_timestamp: datetime):
        """
        Removes partial matches whose earliest timestamp violates the time window constraint.
        Also removes the expired filtered events if the "single" consumption policy is enabled.
        """
        if not Node._is_partial_match_expiration_enabled():
            return
        self._partial_matches.try_clean_expired_partial_matches(last_timestamp - self._sliding_window)
        if len(self._single_event_types) == 0:
            # "single" consumption policy is disabled or no event types under the policy reach this node
            return
        self._filtered_events = set([event for event in self._filtered_events
                                    if event.timestamp >= last_timestamp - self._sliding_window])

    def _add_partial_match(self, pm: PatternMatch):
        """
        Registers a new partial match at this node.
        In case of SortedPatternMatchStorage the insertion is by timestamp or condition, O(log n).
        In case of UnsortedPatternMatchStorage the insertion is directly at the end, O(1).
        """
        self._partial_matches.add(pm)
        for parent in self._parents:
            self._parent_to_unhandled_queue_dict[parent].put(pm)
            parent.handle_new_partial_match(self)
        if self.is_output_node():
            self._unreported_matches.put(pm)

    def __can_add_partial_match(self, pm: PatternMatch) -> bool:
        """
        Returns True if the given partial match can be passed up the tree and False otherwise.
        As of now, checks two things:
        (1) If the stream is probabilistic, validates the confidence threshold;
        (2) If "single" consumption policy is enabled, validates that the partial match contains no already used events.
        """
        if pm.probability is not None:
            # this is a probabilistic stream
            if self._confidence is None:
                raise Exception("Patterns applied on probabilistic event streams must have a confidence threshold")
            if pm.probability < self._confidence:
                # the partial match probability does not match the confidence threshold
                return False
        if len(self._single_event_types) == 0:
            return True
        new_filtered_events = set()
        for event in pm.events:
            if event.type not in self._single_event_types:
                continue
            if event in self._filtered_events:
                # this event was already passed
                return False
            else:
                # this event was not yet passed but should only be passed once - remember it
                new_filtered_events.add(event)
        self._filtered_events |= new_filtered_events
        return True

    def _validate_and_propagate_partial_match(self, events: List[Event], match_probability: float = None):
        """
        Creates a new partial match from the list of events, validates it, and propagates it up the tree.
        For probabilistic streams, receives the pre-calculated probability of the potential pattern match.
        """
        if not self._validate_new_match(events):
            return
        self._propagate_partial_match(events, match_probability)

    def _propagate_partial_match(self, events: List[Event], match_probability: float = None):
        """
        Receives an already verified list of events for new partial match and propagates it up the tree.
        For probabilistic streams, receives the pre-calculated probability of the potential pattern match.
        """
        new_partial_match = PatternMatch(events, match_probability)
        if self.__can_add_partial_match(new_partial_match):
            self._add_partial_match(new_partial_match)

    def get_partial_matches(self, filter_value: int or float = None):
        """
        Returns only partial matches that can be a good fit the partial match identified by the given filter value.
        """
        return self._partial_matches.get(filter_value) if filter_value is not None \
            else self._partial_matches.get_internal_buffer()

    def _validate_new_match(self, events_for_new_match: List[Event]):
        """
        Validates the condition stored in this node on the given set of events.
        """
        min_timestamp = min([event.timestamp for event in events_for_new_match])
        max_timestamp = max([event.timestamp for event in events_for_new_match])
        return max_timestamp - min_timestamp <= self._sliding_window


    ###################################### Parent- and topology-related methods
    def get_last_unhandled_partial_match_by_parent(self, parent):
        """
        Returns the last partial match buffered at this node and not yet transferred to parent.
        """
        return self._parent_to_unhandled_queue_dict[parent].get(block=False)

    def set_parents(self, parents, on_init: bool = False):
        """
        Sets the parents of this node to the given list of nodes. Providing None as the parameter will render
        this node parentless.
        """
        if parents is None:
            parents = []
        elif isinstance(parents, Node):
            # a single parent was specified
            parents = [parents]
        self._parents = []
        self._parent_to_unhandled_queue_dict = {}
        self._parent_to_info_dict = {}
        for parent in parents:
            self.add_parent(parent, on_init)

    def set_parent(self, parent):
        """
        A more intuitive API for setting the parent list of a node to a single parent.
        Simply invokes set_parents as the latter already supports the case of a single node instead of a list.
        """
        self.set_parents(parent)

    def add_parent(self, parent, on_init: bool = False):
        """
        Adds a parent to this node.
        """
        if parent in self._parents:
            return
        self._parents.append(parent)
        self._parent_to_unhandled_queue_dict[parent] = Queue()
        if not on_init:
            self._parent_to_info_dict[parent] = self.get_positive_event_definitions()

    def get_parents(self):
        """
        Returns the parents of this node.
        """
        return self._parents

    def get_event_definitions_by_parent(self, parent):
        """
        Returns the event definitions according to the parent.
        """
        if parent not in self._parent_to_info_dict.keys():
            raise Exception("parent is not in the dictionary.")
        return self._parent_to_info_dict[parent]


    ###################################### Various setters and getters
    def get_pattern_ids(self):
        """
        Returns the pattern ids of this node.
        """
        return self._pattern_ids

    def get_condition(self):
        """
        Returns the condition of this node.
        """
        return self._condition

    def add_pattern_ids(self, ids: Set[int]):
        """
        Adds a set of Ds of patterns with which this node is associated.
        """
        self._pattern_ids |= ids

    def set_is_output_node(self, is_output_node: bool):
        """
        Sets this node to be defined as an output node according to the given parameter.
        """
        self._is_output_node = is_output_node

    def is_output_node(self):
        """
        Returns whether this node is an output node.
        """
        return self._is_output_node

    def get_storage_unit(self):
        """
        Returns the internal partial match storage of this node.
        """
        return self._partial_matches

    def get_positive_event_definitions(self) -> List[PrimitiveEventDefinition]:
        """
        Returns the specifications of all positive events collected by this tree.
        For non-negative nodes, this method is identical to get_event_definitions()
        """
        return self.get_event_definitions()

    def get_basic_filtering_parameters(self):
        """
        Returns the basic filtering parameters (sliding window and confidence threshold as of now).
        """
        return PatternParameters(self._sliding_window, self._confidence)


    ###################################### Miscellaneous
    def register_single_event_type(self, event_type: str):
        """
        Add the event type to the internal set of event types for which "single" consumption policy is enabled.
        Recursively updates the ancestors of the node.
        """
        self._single_event_types.add(event_type)
        for parent in self._parents:
            parent.register_single_event_type(event_type)

    def apply_condition(self, condition: CompositeCondition):
        """
        Applies the given condition on all nodes in the subtree of this node.
        The process of applying the condition is recursive and proceeds in a bottom-up manner - first the condition is
        propagated down the subtree, then sub-conditions for this node are assigned.
        """
        self._propagate_condition(condition)
        names = {event_def.name for event_def in self.get_event_definitions()}
        self._condition = condition.get_condition_of(names, get_kleene_closure_conditions=False,
                                                     consume_returned_conditions=True)

    def get_first_unbounded_negative_node(self):
        """
        Returns the deepest unbounded node in the subtree of this node.
        It only makes sense to invoke this method from another unbounded negative node because this specific node type
        is always located higher in the tree than any non-negative node. If this call has occurred nevertheless, this is
        an indication of a bug and should thus be treated accordingly.
        """
        raise Exception("get_first_unbounded_negative_node invoked on a non-negative node")

    def set_and_propagate_pattern_parameters(self, pattern_params: PatternParameters):
        """
        Updates and propagates the basic filtering parameters (sliding window and confidence threshold as of now)
        down the subtree of this node.
        Each parameter is only set if it is less restrictive than the currently defined one.
        """
        should_propagate = False
        if pattern_params.window > self._sliding_window:
            should_propagate = True
            self._sliding_window = pattern_params.window
        if self._confidence is not None and \
                (pattern_params.confidence is None or pattern_params.confidence > self._confidence):
            should_propagate = True
            self._confidence = pattern_params.confidence
        if should_propagate:
            self._propagate_pattern_parameters(pattern_params)

    def is_equivalent(self, other):
        """
        Returns True if this node and the given node are equivalent and False otherwise.
        Two nodes are considered equivalent if they possess equivalent structures and the nodes of these structures
        contain equivalent conditions.
        This default implementation only compares the types and conditions of the nodes. The structure equivalence
        test must be implemented by the subclasses
        """
        return type(self) == type(other) and self._condition == other.get_condition()

    ###################################### To be implemented by subclasses

    def propagate_pattern_id(self, pattern_id: int):
        """
        Propagates the given pattern ID down the subtree of this node.
        """
        raise NotImplementedError()

    def create_parent_to_info_dict(self):
        """
        Traverses the subtree of this node and initializes the internal dictionaries mapping each parent node to the
        corresponding event definitions.
        To be implemented by subclasses.
        """
        raise NotImplementedError()

    def get_leaves(self):
        """
        Returns all leaves in this tree - to be implemented by subclasses.
        """
        raise NotImplementedError()

    def _propagate_pattern_parameters(self, pattern_params: PatternParameters):
        """
        Propagates the basic filtering parameters (sliding window and confidence threshold as of now)
        down the subtree of this node.
        """
        raise NotImplementedError()

    def _propagate_condition(self, condition: CompositeCondition):
        """
        Propagates the given condition to successors - to be implemented by subclasses.
        """
        raise NotImplementedError()

    def get_event_definitions(self) -> List[PrimitiveEventDefinition]:
        """
        Returns the specifications of all events collected by this tree - to be implemented by subclasses.
        """
        raise NotImplementedError()

    def get_structure_summary(self):
        """
        Returns the summary of the subtree rooted at this node - to be implemented by subclasses.
        """
        raise NotImplementedError()

    def create_storage_unit(self, storage_params: TreeStorageParameters, sorting_key: callable = None,
                            rel_op: RelopTypes = None, equation_side: EquationSides = None,
                            sort_by_first_timestamp: bool = False):
        """
        An abstract method for recursive partial match storage initialization.
        """
        raise NotImplementedError()<|MERGE_RESOLUTION|>--- conflicted
+++ resolved
@@ -1,13 +1,9 @@
 from abc import ABC
 from datetime import timedelta, datetime
 from queue import Queue
-<<<<<<< HEAD
-from typing import List, Set
-=======
 from typing import List, Set, Optional
 from dataclasses import dataclass
 
->>>>>>> 59271791
 from base.Event import Event
 from condition.Condition import RelopTypes, EquationSides
 from condition.CompositeCondition import CompositeCondition, AndCondition
