import copy
from abc import ABC, abstractmethod
from datetime import datetime, timedelta
from typing import List
from base.Event import Event
from base.Pattern import Pattern
from base.PatternStructure import PrimitiveEventStructure
from statistics_collector.StatisticEventData import StatisticEventData


class Statistics(ABC):
    """
    An abstract class for statistics.
    """
    def update(self, data):
        """
        Given the newly arrived event, update the statistics.
        """
        raise NotImplementedError()

    def get_statistics(self):
        """
        Return the current statistics.
        """
        raise NotImplementedError()


class ArrivalRatesStatistics(Statistics):
    """
    Represents the arrival rates statistics.
    """
<<<<<<< HEAD
    def __init__(self, arrival_rates_time_window: timedelta, pattern: Pattern, predefined_statistics: List = None):
        args = pattern.get_primitive_events()
        self.__arrival_rates = [0.0] * len(args) if not predefined_statistics else predefined_statistics
=======
    def __init__(self, time_window: timedelta, pattern: Pattern, predefined_statistics: List = None):
        primitive_events = pattern.get_primitive_events()
        self.__arrival_rates = [0.0] * len(primitive_events) if not predefined_statistics else predefined_statistics
>>>>>>> 31b9e6fb
        self.__event_type_to_indexes_map = {}
        for i, arg in enumerate(primitive_events):
            if arg.get_type() in self.__event_type_to_indexes_map:
                self.__event_type_to_indexes_map[arg.type].append(i)
            else:
                self.__event_type_to_indexes_map[arg.type] = [i]

        self.__events_arrival_time = []
        self.__arrival_rates_time_window = arrival_rates_time_window

    def update(self, event: Event):
        event_type = event.type
        event_timestamp = event.timestamp

        if event_type in self.__event_type_to_indexes_map:
            indexes = self.__event_type_to_indexes_map[event_type]
            for index in indexes:
                self.__arrival_rates[index] += 1
                self.__events_arrival_time.append(StatisticEventData(event_timestamp, event_type))

        self.__remove_expired_events(event_timestamp)

    def __remove_expired_events(self, last_timestamp: datetime):
        is_removed_elements = False
        for i, event_time in enumerate(self.__events_arrival_time):
            if last_timestamp - event_time.timestamp > self.__arrival_rates_time_window:
                indexes = self.__event_type_to_indexes_map[event_time.event_type]
                for index in indexes:
                    self.__arrival_rates[index] -= 1

            else:
                is_removed_elements = True
                self.__events_arrival_time = self.__events_arrival_time[i:]
                break

        if not is_removed_elements:
            self.__events_arrival_time = []

    def get_statistics(self):
        return copy.deepcopy(self.__arrival_rates)


class SelectivityStatistics(Statistics):
    """
    Represents the selectivity statistics.
<<<<<<< HEAD
    NOTE: Currently, this statistics ignores time window
=======
    NOTE: Currently it ignores the time window
>>>>>>> 31b9e6fb
    """
    # TODO: Implement selectivity that a time window in account

    def __init__(self, pattern: Pattern, predefined_statistics: List[List] = None):
        self.__args = pattern.get_primitive_events()
        self.__args_len = len(self.__args)
        self.__args_index_to_events_common_conditions_indexes_map = {}
        self.__indexes_to_condition_map = {}
        self.__total_map = {}
        self.__success_map = {}
        self.__event_type_to_arg_indexes_map = {}
        self.__event_type_to_events_map = {primitive_event.type: [] for primitive_event in self.__args}
        if not predefined_statistics:
            self.__selectivity_matrix = [[1.0 for _ in range(self.__args_len)] for _ in range(self.__args_len)]
        else:
            self.__selectivity_matrix = predefined_statistics

        self.init_maps(pattern)

    def update(self, event1: Event):
        event_type = event1.type
        event_arg_1_indexes = self.__event_type_to_arg_indexes_map[event_type]
        for arg_1_index in event_arg_1_indexes:
            for arg_2_index in self.__args_index_to_events_common_conditions_indexes_map[arg_1_index]:
                condition = self.__indexes_to_condition_map[(arg_1_index, arg_2_index)]
                print(condition)
                arg_2_type = self.__args[arg_2_index].type
                if arg_1_index == arg_2_index:
                    self.__total_map[(arg_1_index, arg_2_index)] += 1
                    if condition.eval({self.__args[arg_1_index].name: event1.payload}):
                        self.__success_map[(arg_1_index, arg_2_index)] += 1
                else:
                    for event2 in self.__event_type_to_events_map[arg_2_type]:
                        self.__total_map[(arg_1_index, arg_2_index)] += 1
                        self.__total_map[(arg_2_index, arg_1_index)] += 1
                        if condition.eval({self.__args[arg_1_index].name: event1.payload,
                                           self.__args[arg_2_index].name: event2.payload}):
                            self.__success_map[(arg_1_index, arg_2_index)] += 1
                            self.__success_map[(arg_2_index, arg_1_index)] += 1
                if self.__total_map[(arg_1_index, arg_2_index)] == 0:
                    continue
                sel = self.__success_map[(arg_1_index, arg_2_index)] / self.__total_map[(arg_1_index, arg_2_index)]
                self.__selectivity_matrix[arg_1_index][arg_2_index] = sel
                self.__selectivity_matrix[arg_2_index][arg_1_index] = sel
        self.__event_type_to_events_map[event_type].append(event1)

    def get_statistics(self):
        return copy.deepcopy(self.__selectivity_matrix)

    def init_maps(self, pattern: Pattern):
        self.init_event_type_to_arg_indexes_map()
        self.init_condition_maps(pattern)

    def init_event_type_to_arg_indexes_map(self):
        for i, primitive_event in enumerate(self.__args):
            if primitive_event.type in self.__event_type_to_arg_indexes_map:
                self.__event_type_to_arg_indexes_map[primitive_event.type].append(i)
            else:
                self.__event_type_to_arg_indexes_map[primitive_event.type] = [i]

    def init_condition_maps(self, pattern: Pattern):
        for i in range(self.__args_len):
            for j in range(i + 1):
                condition = pattern.condition.get_condition_of({self.__args[i].name, self.__args[j].name})
                if condition is not None:
                    if i in self.__args_index_to_events_common_conditions_indexes_map:
                        self.__args_index_to_events_common_conditions_indexes_map[i].append(j)
                    else:
                        self.__args_index_to_events_common_conditions_indexes_map[i] = [j]
                    if i != j:
                        if j in self.__args_index_to_events_common_conditions_indexes_map:
                            self.__args_index_to_events_common_conditions_indexes_map[j].append(i)
                        else:
                            self.__args_index_to_events_common_conditions_indexes_map[j] = [i]

                    self.__indexes_to_condition_map[(i, j)] = self.__indexes_to_condition_map[(j, i)] = condition
                    self.__total_map[(i, j)] = 0
                    self.__total_map[(j, i)] = 0
                    self.__success_map[(i, j)] = 0
                    self.__success_map[(j, i)] = 0


class FrequencyDict(Statistics):
    """
    Not implemented
    """
    def __init__(self, predefined_statistics: dict = None):
        self.frequency_dict = {} if not predefined_statistics else predefined_statistics

    def update(self, event):
        raise NotImplementedError()

    def get_statistics(self):
        return copy.deepcopy(self.frequency_dict)
<|MERGE_RESOLUTION|>--- conflicted
+++ resolved
@@ -4,7 +4,6 @@
 from typing import List
 from base.Event import Event
 from base.Pattern import Pattern
-from base.PatternStructure import PrimitiveEventStructure
 from statistics_collector.StatisticEventData import StatisticEventData
 
 
@@ -29,15 +28,9 @@
     """
     Represents the arrival rates statistics.
     """
-<<<<<<< HEAD
-    def __init__(self, arrival_rates_time_window: timedelta, pattern: Pattern, predefined_statistics: List = None):
-        args = pattern.get_primitive_events()
-        self.__arrival_rates = [0.0] * len(args) if not predefined_statistics else predefined_statistics
-=======
     def __init__(self, time_window: timedelta, pattern: Pattern, predefined_statistics: List = None):
         primitive_events = pattern.get_primitive_events()
         self.__arrival_rates = [0.0] * len(primitive_events) if not predefined_statistics else predefined_statistics
->>>>>>> 31b9e6fb
         self.__event_type_to_indexes_map = {}
         for i, arg in enumerate(primitive_events):
             if arg.get_type() in self.__event_type_to_indexes_map:
@@ -83,11 +76,7 @@
 class SelectivityStatistics(Statistics):
     """
     Represents the selectivity statistics.
-<<<<<<< HEAD
-    NOTE: Currently, this statistics ignores time window
-=======
     NOTE: Currently it ignores the time window
->>>>>>> 31b9e6fb
     """
     # TODO: Implement selectivity that a time window in account
 
