from base.Event import Event
from base.Pattern import Pattern
from misc.StatisticsTypes import StatisticsTypes


class StatisticsCollector:
    """
    Collects, maintains and updates statistics from the stream
    """

    def __init__(self, pattern: Pattern, statistics: dict):
        self.pattern = pattern
        self.__statistics = statistics

    def event_handler(self, event: Event):
        """
        Update all relevant statistics with the new event
        """
<<<<<<< HEAD
        for statistics in self.__statistics:
            statistics.update_by_event(event)

    def get_statistics(self):
        return self.__statistics

    def statistics_types(self):
        return self.__statistics.keys()

    def update_specific_statistics(self, statistics_type: StatisticsTypes, data):
        pass
=======
        for statistics in self.__statistics.values():
            statistics.update(event)

    def get_statistics(self):
        return self.__statistics
>>>>>>> 040dbdea
<|MERGE_RESOLUTION|>--- conflicted
+++ resolved
@@ -16,9 +16,8 @@
         """
         Update all relevant statistics with the new event
         """
-<<<<<<< HEAD
-        for statistics in self.__statistics:
-            statistics.update_by_event(event)
+        for statistics in self.__statistics.values():
+            statistics.update(event)
 
     def get_statistics(self):
         return self.__statistics
@@ -27,11 +26,4 @@
         return self.__statistics.keys()
 
     def update_specific_statistics(self, statistics_type: StatisticsTypes, data):
-        pass
-=======
-        for statistics in self.__statistics.values():
-            statistics.update(event)
-
-    def get_statistics(self):
-        return self.__statistics
->>>>>>> 040dbdea
+        pass