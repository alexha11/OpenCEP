
from base.Event import Event
from misc.StatisticsTypes import StatisticsTypes
from optimizer import Optimizer
from statistics_collector.ArrivalRates import ArrivalRates
from statistics_collector.Frequency import Frequency
from statistics_collector.SelectivityMatrixAndArrivalRates import SelectivityMatrixAndArrivedRates

class StatisticsCollector:

    def __init__(self, optimizer: Optimizer, statistic_types: StatisticsTypes, pattern: Pattern):
        self.__optimizer = optimizer
<<<<<<< HEAD
        self.__statistic_types = statistic_types

        self.currStatistics = StatisticsFactory(statistic_types)  # functions or objects????

        #self.__calculator = self.statistics_factory.register_statistics_type(statistic_type)

    def handle_event(self, event: Event):
        type = event.type
=======
        # self.__statistic_types = statistic_types
        # self.currStatistics = StatisticsFactory(statistic_types)  # functions or objects????
        event_types = {primitive_event.eventType for primitive_event in pattern.positive_structure.args}
        self.__statistics = StatisticsFactory.register_statistics_type(statistic_type, event_types)  # refractor this name!
>>>>>>> 9f925481

    def event_handler(self, event: Event):
        for stat in statistics:
            stat.update(event)


class StatisticsFactory:

    @staticmethod
    def register_statistics_type(statistic_types, event_types):
        for stat_type in statistic_types:
            if stat_type == StatisticsTypes.ARRIVAL_RATES:
                self.stats.append(ArrivalRates())

            elif stat_type == StatisticsTypes.FREQUENCY_DICT:
                self.stats.append(Frequency(event_types))

            elif stat_type == StatisticsTypes.SELECTIVITY_MATRIX_AND_ARRIVAL_RATES:
                self.stats.append(SelectivityMatrixAndArrivedRates())

        return self.stats

<|MERGE_RESOLUTION|>--- conflicted
+++ resolved
@@ -10,21 +10,10 @@
 
     def __init__(self, optimizer: Optimizer, statistic_types: StatisticsTypes, pattern: Pattern):
         self.__optimizer = optimizer
-<<<<<<< HEAD
-        self.__statistic_types = statistic_types
-
-        self.currStatistics = StatisticsFactory(statistic_types)  # functions or objects????
-
-        #self.__calculator = self.statistics_factory.register_statistics_type(statistic_type)
-
-    def handle_event(self, event: Event):
-        type = event.type
-=======
         # self.__statistic_types = statistic_types
         # self.currStatistics = StatisticsFactory(statistic_types)  # functions or objects????
         event_types = {primitive_event.eventType for primitive_event in pattern.positive_structure.args}
         self.__statistics = StatisticsFactory.register_statistics_type(statistic_type, event_types)  # refractor this name!
->>>>>>> 9f925481
 
     def event_handler(self, event: Event):
         for stat in statistics:
