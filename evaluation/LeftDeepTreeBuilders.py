--- conflicted
+++ resolved
@@ -19,14 +19,8 @@
     """
     An abstract class for left-deep tree builders.
     """
-<<<<<<< HEAD
-    def build_single_pattern_eval_mechanism(self, pattern: Pattern):
+    def build_single_pattern_eval_mechanism(self, pattern: Pattern, storage_params: TreeStorageParameters):
         order = self._create_evaluation_order(pattern) if isinstance(pattern.structure, CompositeStructure) else [0]
-=======
-
-    def build_single_pattern_eval_mechanism(self, pattern: Pattern, storage_params: TreeStorageParameters):
-        order = self._create_evaluation_order(pattern)
->>>>>>> 7143783c
         tree_structure = self.__build_tree_from_order(order)
         return TreeBasedEvaluationMechanism(pattern, tree_structure, storage_params)
 
