--- conflicted
+++ resolved
@@ -898,7 +898,6 @@
         events=nasdaqEventStream,
     )
 
-<<<<<<< HEAD
 
 # Storage Unit Tests
 from test.UnitTests.test_storage import run_storage_tests
@@ -906,9 +905,7 @@
 run_storage_tests()
 
 # CEP Tests
-=======
 runTest.over_all_time = 0
->>>>>>> 24254628
 oneArgumentsearchTest()
 simplePatternSearchTest()
 googleAscendPatternSearchTest()
