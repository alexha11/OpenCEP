--- conflicted
+++ resolved
@@ -13,7 +13,7 @@
 
 
 runTest.over_all_time = 0
-#amazonSpecificPatternSearchTestAlgoritm1()
+
 
 # basic functionality tests
 # oneArgumentsearchTest()
@@ -62,56 +62,6 @@
 # structuralTest6()
 # structuralTest7()
 
-<<<<<<< HEAD
-=======
-#basic functionality tests
-# oneArgumentsearchTest()
-# simplePatternSearchTest()
-# googleAscendPatternSearchTest()
-# amazonInstablePatternSearchTest()
-# msftDrivRacePatternSearchTest()
-# googleIncreasePatternSearchTest()
-# amazonSpecificPatternSearchTest()
-# googleAmazonLowPatternSearchTest()
-# nonsensePatternSearchTest()
-# hierarchyPatternSearchTest()
-# duplicateEventTypeTest()
-#
-# # tree plan generation algorithms
-# arrivalRatesPatternSearchTest()
-# nonFrequencyPatternSearchTest()
-# frequencyPatternSearchTest()
-# nonFrequencyPatternSearch2Test()
-# frequencyPatternSearch2Test()
-# nonFrequencyPatternSearch3Test()
-# frequencyPatternSearch3Test()
-# nonFrequencyPatternSearch4Test()
-# frequencyPatternSearch4Test()
-# nonFrequencyPatternSearch5Test()
-# frequencyPatternSearch5Test()
-# frequencyPatternSearch6Test()
-# greedyPatternSearchTest()
-# iiRandomPatternSearchTest()
-# iiRandom2PatternSearchTest()
-# iiGreedyPatternSearchTest()
-# iiGreedy2PatternSearchTest()
-# zStreamOrdPatternSearchTest()
-# zStreamPatternSearchTest()
-# dpBPatternSearchTest()
-# dpLdPatternSearchTest()
-# nonFrequencyTailoredPatternSearchTest()
-# frequencyTailoredPatternSearchTest()
-#
-# # tree structure tests - CEP object only created not used
-# structuralTest1()
-# structuralTest2()
-# structuralTest3()
-# structuralTest4()
-# structuralTest5()
-# structuralTest6()
-# structuralTest7()
-#
->>>>>>> dbf23d03
 # # Kleene closure tests
 # MinMax_0_TestKleeneClosure()
 # MinMax_1_TestKleeneClosure()
@@ -119,26 +69,16 @@
 #
 #
 # # Kleene Condition tests
-<<<<<<< HEAD
 # KC_AND_IndexCondition_01()
 # KC_AND_IndexCondition_02()
 # KC_AND_NegOffSet_01()
-=======
-KC_AND_IndexCondition_01()
-KC_AND_IndexCondition_02()
-KC_AND_NegOffSet_01()
->>>>>>> dbf23d03
 # KC_AllValues()
 # KC_Specific_Value()
 # KC_Mixed()
 # KC_Condition_Failure_01()
 # KC_Condition_Failure_02()
 # KC_Condition_Failure_03()
-<<<<<<< HEAD
 # #
-=======
-#
->>>>>>> dbf23d03
 # # negation tests
 # simpleNotTest()
 # multipleNotInTheMiddleTest()
@@ -148,11 +88,7 @@
 # multipleNotAtTheEndTest()
 # multipleNotBeginAndEndTest()
 # testWithMultipleNotAtBeginningMiddleEnd()
-<<<<<<< HEAD
-
-=======
-#
->>>>>>> dbf23d03
+
 # # # consumption policies tests
 # singleType1PolicyPatternSearchTest()
 # singleType2PolicyPatternSearchTest()
@@ -160,19 +96,11 @@
 # contiguousPolicy2PatternSearchTest()
 # freezePolicyPatternSearchTest()
 # freezePolicy2PatternSearchTest()
-<<<<<<< HEAD
 #
 # # storage tests
 # sortedStorageTest()
 # run_storage_tests()
 
-=======
-#
-# # storage tests
-# sortedStorageTest()
-# run_storage_tests()
-#
->>>>>>> dbf23d03
 # # multi-pattern tests
 # # first approach: sharing leaves
 # leafIsRoot()
@@ -181,11 +109,7 @@
 # samePatternDifferentTimeStamps()
 # rootAndInner()
 # #
-<<<<<<< HEAD
 # second approach: sharing equivalent subtrees
-=======
-# # second approach: sharing equivalent subtrees
->>>>>>> dbf23d03
 # onePatternIncludesOther()
 # samePatternSharingRoot()
 # severalPatternShareSubtree()
@@ -207,7 +131,6 @@
 #     except ImportError:  # tweepy might not be installed
 #         pass
 #
-
 # # Data parallel tests
 # Algorithm 1 - Hizel
 oneArgumentsearchTestAlgorithm1()
@@ -265,7 +188,7 @@
 # freezePolicyPatternSearchTestAlgorithm2()
 # freezePolicy2PatternSearchTestAlgorithm2()
 # sortedStorageTestAlgorithm2()
-
+#
 #
 # # ######Basic functionality tests for Algorithm3
 # oneArgumentsearchTestAlgorithm3()
@@ -319,7 +242,7 @@
 # KC_AllValuesAlgorithm3()
 # KC_Specific_ValueAlgorithm3()
 # KC_MixedAlgorithm3()
-# # #
+#
 #
 # # # consumption policies tests
 # singleType1PolicyPatternSearchTestAlgorithm3()
