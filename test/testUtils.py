import os
import pathlib
import sys

from CEP import CEP
from evaluation.EvaluationMechanismFactory import TreeBasedEvaluationMechanismParameters
from stream.Stream import OutputStream
from stream.FileStream import FileInputStream, FileOutputStream
from misc.Utils import generate_matches
from plan.TreePlanBuilderFactory import TreePlanBuilderParameters
from plan.TreeCostModels import TreeCostModels
from plan.TreePlanBuilderTypes import TreePlanBuilderTypes
from plugin.stocks.Stocks import MetastockDataFormatter
from tree.PatternMatchStorage import TreeStorageParameters

from parallel.ParallelExecutionParameters import *

currentPath = pathlib.Path(os.path.dirname(__file__))
absolutePath = str(currentPath.parent)
sys.path.append(absolutePath)

INCLUDE_BENCHMARKS = False
INCLUDE_TWITTER = False

nasdaqEventStreamTiny = FileInputStream(os.path.join(absolutePath, "test/EventFiles/NASDAQ_TINY.txt"))
nasdaqEventStreamShort = FileInputStream(os.path.join(absolutePath, "test/EventFiles/NASDAQ_SHORT.txt"))
nasdaqEventStreamMedium = FileInputStream(os.path.join(absolutePath, "test/EventFiles/NASDAQ_MEDIUM.txt"))
nasdaqEventStreamFrequencyTailored = FileInputStream(os.path.join(absolutePath, "test/EventFiles/NASDAQ_FREQUENCY_TAILORED.txt"))
nasdaqEventStream_AAPL_AMZN_GOOG = FileInputStream(os.path.join(absolutePath, "test/EventFiles/NASDAQ_AAPL_AMZN_GOOG.txt"))
nasdaqEventStream = FileInputStream(os.path.join(absolutePath, "test/EventFiles/NASDAQ_LONG.txt"))

nasdaqEventStreamHalfShort = FileInputStream(os.path.join(absolutePath, "test/EventFiles/NASDAQ_HALF_SHORT.txt"))
custom = FileInputStream(os.path.join(absolutePath, "test/EventFiles/custom.txt"))
custom2 = FileInputStream(os.path.join(absolutePath, "test/EventFiles/custom2.txt"))
custom3 = FileInputStream(os.path.join(absolutePath, "test/EventFiles/custom3.txt"))
nasdaq_equals = FileInputStream(os.path.join(absolutePath, "test/EventFiles/NASDAQ_EQUALS.txt"))

nasdaqEventStreamKC = FileInputStream(os.path.join(absolutePath, "test/EventFiles/NASDAQ_KC.txt"))

DEFAULT_TESTING_EVALUATION_MECHANISM_SETTINGS = \
    TreeBasedEvaluationMechanismParameters(TreePlanBuilderParameters(TreePlanBuilderTypes.TRIVIAL_LEFT_DEEP_TREE,
                                                                     TreeCostModels.INTERMEDIATE_RESULTS_TREE_COST_MODEL),
                                           TreeStorageParameters(sort_storage=False,
                                                                 clean_up_interval=10,
                                                                 prioritize_sorting_by_timestamp=True))
DEFAULT_TESTING_DATA_FORMATTER = MetastockDataFormatter()


def numOfLinesInPattern(file):
    """
    get num of lines in file until first blank line == num of lines in pattern
    :param file: file
    :return: int
    """
    counter = 0
    for line in file:
        if line == '\n':
            break
        counter = counter + 1
    return counter


def closeFiles(file1, file2):
    file1.close()
    file2.close()


def fileCompare_StreamTest(pathA, pathB):
    file1 = open(pathA)
    file2 = open(pathB)
    file1.seek(0)
    file2.seek(0)
    list1 = []
    list2 = []

    for line in file1:
        list1.append(line)

    for line in file2:
        list2.append(line)
    #print(len(list1), len(list2))
    if len(list1) != len(list2):
        return False

    list1.sort()
    list2.sort()
    file1.close()
    file2.close()

    return list1 == list2

def fileCompare1(pathA, pathB):
    """
    Compare expected output and actual ouput
    :param path1: path to first file
    :param path2: path to second file
    :return: bool, True if the two files are equivalent
    """
    file1 = open(pathA)
    file2 = open(pathB)

    counter1 = numOfLinesInPattern(file1)
    counter2 = numOfLinesInPattern(file2)

    file1.seek(0)
    file2.seek(0)

    # quick check, if both files don't return the same counter, or if both files are empty
    if counter1 != counter2:
        closeFiles(file1, file2)
        return False
    elif counter1 == counter2 and counter1 == 0:
        closeFiles(file1, file2)
        return True

    set1 = set()
    set2 = set()

    fillSet(file1, set1, counter1)
    fillSet(file2, set2, counter2)
    closeFiles(file1, file2)

    return set1 == set2

def fileCompare(pathA, pathB):
    """
    Compare expected output and actual ouput
    :param path1: path to first file
    :param path2: path to second file
    :return: bool, True if the two files are equivalent
    """
    file1 = open(pathA)
    file2 = open(pathB)

    counter1 = numOfLinesInPattern(file1)
    counter2 = numOfLinesInPattern(file2)

    file1.seek(0)
    file2.seek(0)

    # quick check, if both files don't return the same counter, or if both files are empty
    if counter1 != counter2:
        closeFiles(file1, file2)
        return False
    elif counter1 == counter2 and counter1 == 0:
        closeFiles(file1, file2)
        return True

    list1 = list()
    list2 = list()

    fillSet(file1, list1, counter1)
    fillSet(file2, list2, counter2)
    closeFiles(file1, file2)
    list1.sort()
    list2.sort()

    return list1 == list2


def fillSet(file, set: list, counter: int):
    """
    fill a set, each element of the set is x consecutive lines of the file, with x = counter
    :param file:
    :param set:
    :param counter:
    :return:
    """
    list = []
    tmp = 0
    for line in file:
        if line == '\n':
            continue
        # solve a problem when no blank lines at end of file
        line = line.strip()
        list.append(line)
        tmp = tmp + 1
        # if we read 'counter' lines, we want to add it to the set, and continue with the next 'counter' lines
        if tmp == counter:
            set.append(tuple(list))
            list = []
            tmp = 0


def outputTestFile(base_path: str, matches: list, output_file_name: str = 'matches.txt'):
    base_matches_directory = os.path.join(os.path.join(base_path), 'test', 'Matches')
    if not os.path.exists(base_matches_directory):
        os.makedirs(base_matches_directory, exist_ok=True)
    with open(os.path.join(base_matches_directory, output_file_name), 'w') as f:
        for match in matches:
            for event in match.events:
                f.write("%s\n" % event)
            f.write("\n")


def createTest(testName, patterns, events=None, eventStream=nasdaqEventStream):
    if events is None:
        events = eventStream.duplicate()
    else:
        events = events.duplicate()
    pattern = patterns[0]
    matches = generate_matches(pattern, events)
    outputTestFile(absolutePath, matches, '../TestsExpected/%sMatches.txt' % testName)
    print("Finished creating test %s" % testName)




def runTest(testName, patterns, createTestFile=False,
            eval_mechanism_params=DEFAULT_TESTING_EVALUATION_MECHANISM_SETTINGS,
            events=None, eventStream = nasdaqEventStream, parallel_execution_params=None,
            data_parallel_params=None
            ):
    if createTestFile:
        createTest(testName, patterns, events, eventStream=eventStream)
    if events is None:
        events = eventStream.duplicate()
    else:
        events = events.duplicate()

    listShort = ["OneNotBegin", "MultipleNotBegin", "MultipleNotMiddle", "distinctPatterns", "LiOrGoog", "KCgoogle"]
    listHalfShort = ["OneNotEnd", "MultipleNotEnd", "appleOpenToClose", "applePeakToOpen"]
    listCustom = ["MultipleNotBeginAndEnd"]
    listCustom2 = ["simpleNot", "fbNegOpeningPrice", "fbEqualToApple", "fbEqualToApple2", "KCequals"]
    if testName in listShort:
        events = nasdaqEventStreamShort.duplicate()
    elif testName in listHalfShort:
        events = nasdaqEventStreamHalfShort.duplicate()
    elif testName in listCustom:
        events = custom.duplicate()
    elif testName in listCustom2:
        events = custom2.duplicate()
    elif testName == "NotEverywhere":
        events = custom3.duplicate()

    cep = CEP(patterns, eval_mechanism_params, parallel_execution_params, data_parallel_params)
    base_matches_directory = os.path.join(absolutePath, 'test', 'Matches')
    output_file_name = "%sMatches.txt" % testName
    matches_stream = FileOutputStream(base_matches_directory, output_file_name)
    running_time = cep.run(events, matches_stream, DEFAULT_TESTING_DATA_FORMATTER)

    expected_matches_path = os.path.join(absolutePath, 'test', 'TestsExpected', output_file_name)
    actual_matches_path = os.path.join(base_matches_directory, output_file_name)
    is_test_successful = fileCompare(actual_matches_path, expected_matches_path)
    print("Test %s result: %s, Time Passed: %s" % (testName,
                                                   "Succeeded" if is_test_successful else "Failed", running_time))
    runTest.over_all_time += running_time
    if is_test_successful:
        os.remove(actual_matches_path)


"""
Input:
testName- name of the test
patterns- list of patterns
Output:
expected output file for the test.
"""


def createExpectedOutput(testName, patterns, eval_mechanism_params=DEFAULT_TESTING_EVALUATION_MECHANISM_SETTINGS,
                         events=None, eventStream=nasdaqEventStream):
    curr_events = events
    expected_directory = os.path.join(absolutePath, 'test', 'TestsExpected')
    filenames = []
    for i in range(len(patterns)):
        next_events = curr_events.duplicate()
        cep = CEP(patterns[i], eval_mechanism_params)
        output_file_name = "%sMatches.txt" % (testName + str(i))
        filenames.append(output_file_name)
        matches_stream = FileOutputStream(expected_directory, output_file_name)
        cep.run(curr_events, matches_stream, DEFAULT_TESTING_DATA_FORMATTER)
        curr_events = next_events
    uniteFiles(testName, len(patterns))

    for filename in filenames:
        single_pattern_path = os.path.join(expected_directory, filename)
        os.remove(single_pattern_path)


def uniteFiles(testName, numOfPatterns):
    base_matches_directory = os.path.join(absolutePath, 'test', 'TestsExpected')
    output_file_name = "%sMatches.txt" % testName
    output_file = os.path.join(base_matches_directory, output_file_name)
    with open(output_file, 'w') as f:
        for i in range(numOfPatterns):
            prefix = "%d: " % (i + 1)
            prefix += '% s'
            input_file_name = "%sMatches.txt" % (testName + str(i))
            file = os.path.join(base_matches_directory, input_file_name)
            with open(file) as expFile:
                text = expFile.read()
            setexp = set(text.split('\n\n'))
            setexp.remove('')
            setexp = {prefix % j for j in setexp}
            for line in setexp:
                f.write(line)
                f.write('\n\n')


"""
This function runs multi-pattern CEP on the given list of patterns and prints
success or fail output.
"""


def runMultiTest(testName, patterns, createTestFile=False,
                 eval_mechanism_params=DEFAULT_TESTING_EVALUATION_MECHANISM_SETTINGS,
                 events=None, eventStream=nasdaqEventStream,
                 parallel_execution_params: ParallelExecutionParameters = None,
                 data_parallel_params: DataParallelExecutionParameters = None
                 ):
    if events is None:
        events = eventStream.duplicate()
    else:
        events = events.duplicate()

    listShort = ["multiplePatterns", "distinctPatterns", "MultipleNotBeginningShare", "multipleParentsForInternalNode"]
    listHalfShort = ["onePatternIncludesOther", "threeSharingSubtrees"]
    listCustom = []
    listCustom2 = ["FirstMultiPattern", "RootAndInner"]
<<<<<<< HEAD

=======
>>>>>>> 29f362bf
    if testName in listShort:
        events = nasdaqEventStreamShort.duplicate()
    elif testName in listHalfShort:
        events = nasdaqEventStreamHalfShort.duplicate()
    elif testName in listCustom:
        events = custom.duplicate()
    elif testName in listCustom2:
        events = custom2.duplicate()
    elif testName == "NotEverywhere":
        events = custom3.duplicate()

    if createTestFile:
        createExpectedOutput(testName, patterns, eval_mechanism_params, events.duplicate(), eventStream)

    cep = CEP(patterns, eval_mechanism_params, parallel_execution_params, data_parallel_params)

    base_matches_directory = os.path.join(absolutePath, 'test', 'Matches')
    output_file_name = "%sMatches.txt" % testName
    actual_matches_path = os.path.join(base_matches_directory, output_file_name)
    expected_matches_path = os.path.join(absolutePath, 'test', 'TestsExpected', output_file_name)
    matches_stream = FileOutputStream(base_matches_directory, output_file_name)
    running_time = cep.run(events, matches_stream, DEFAULT_TESTING_DATA_FORMATTER)


    with open(actual_matches_path) as matchFile:
        all_matches = matchFile.read()
    match_list = all_matches.split('\n\n')

    with open(expected_matches_path) as expFile:
        all_exp_matches = expFile.read()
    exp_match_list = all_exp_matches.split('\n\n')

    match_list.sort()
    exp_match_list.sort()
    res = (match_list == exp_match_list)
    print(len(match_list)," ", len(exp_match_list))
    print("Test %s result: %s, Time Passed: %s" % (testName,
                                                   "Succeeded" if res else "Failed", running_time))
    runTest.over_all_time += running_time
    if res:
        os.remove(actual_matches_path)


class DummyOutputStream(OutputStream):
    def add_item(self, item: object):
        pass


def runBenchMark(testName, patterns, eval_mechanism_params=DEFAULT_TESTING_EVALUATION_MECHANISM_SETTINGS, events=None,
                 parallel_execution_params: ParallelExecutionParameters = None,
                 data_parallel_params: DataParallelExecutionParameters = None
                 ):
    """
    this runs a bench mark ,since some outputs for benchmarks are very large,
    we assume correct functionality and only check runtimes. (not a test)
    """
    if events is None:
        events = nasdaqEventStream.duplicate()
    else:
        events = events.duplicate()
    cep = CEP(patterns, eval_mechanism_params, parallel_execution_params, data_parallel_params  )
    running_time = cep.run(events, DummyOutputStream(), DEFAULT_TESTING_DATA_FORMATTER)
    print("Bench Mark %s completed, Time Passed: %s" % (testName, running_time))
    runTest.over_all_time += running_time


def runStructuralTest(testName, patterns, expected_result,
                      eval_mechanism_params=DEFAULT_TESTING_EVALUATION_MECHANISM_SETTINGS,
                      parallel_execution_params: ParallelExecutionParameters = None,
                      data_parallel_params: DataParallelExecutionParameters = None
                      ):
    # print('{} is a test to check the tree structure, without actually running a test'.format(testName))
    # print('place a breakpoint after creating the CEP object to debug it.\n')
    cep = CEP(patterns, eval_mechanism_params, parallel_execution_params, data_parallel_params)
    structure_summary = cep.get_evaluation_mechanism_structure_summary()
    print("Test %s result: %s" % (testName, "Succeeded" if structure_summary == expected_result else "Failed"))<|MERGE_RESOLUTION|>--- conflicted
+++ resolved
@@ -33,8 +33,7 @@
 custom = FileInputStream(os.path.join(absolutePath, "test/EventFiles/custom.txt"))
 custom2 = FileInputStream(os.path.join(absolutePath, "test/EventFiles/custom2.txt"))
 custom3 = FileInputStream(os.path.join(absolutePath, "test/EventFiles/custom3.txt"))
-nasdaq_equals = FileInputStream(os.path.join(absolutePath, "test/EventFiles/NASDAQ_EQUALS.txt"))
-
+custom_temp = FileInputStream(os.path.join(absolutePath, "test/EventFiles/custom_temp.txt"))
 nasdaqEventStreamKC = FileInputStream(os.path.join(absolutePath, "test/EventFiles/NASDAQ_KC.txt"))
 
 DEFAULT_TESTING_EVALUATION_MECHANISM_SETTINGS = \
@@ -319,10 +318,7 @@
     listHalfShort = ["onePatternIncludesOther", "threeSharingSubtrees"]
     listCustom = []
     listCustom2 = ["FirstMultiPattern", "RootAndInner"]
-<<<<<<< HEAD
-
-=======
->>>>>>> 29f362bf
+
     if testName in listShort:
         events = nasdaqEventStreamShort.duplicate()
     elif testName in listHalfShort:
@@ -358,7 +354,7 @@
     match_list.sort()
     exp_match_list.sort()
     res = (match_list == exp_match_list)
-    print(len(match_list)," ", len(exp_match_list))
+
     print("Test %s result: %s, Time Passed: %s" % (testName,
                                                    "Succeeded" if res else "Failed", running_time))
     runTest.over_all_time += running_time
