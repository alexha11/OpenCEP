--- conflicted
+++ resolved
@@ -2,11 +2,7 @@
 from datetime import timedelta
 from condition.Condition import Variable, TrueCondition, BinaryCondition, SimpleCondition
 from condition.CompositeCondition import AndCondition
-<<<<<<< HEAD
-from condition.BaseRelationCondition import EqCondition, GreaterThanCondition, GreaterThanEqCondition, SmallerThanEqCondition, SmallerThanCondition, NotEqCondition
-=======
-from condition.BaseRelationCondition import EqCondition, GreaterThanCondition, GreaterThanEqCondition, SmallerThanEqCondition, SmallerThanCondition,NotEqCondition
->>>>>>> 2fa8cc4f
+from condition.BaseRelationCondition import EqCondition, GreaterThanCondition, GreaterThanEqCondition, SmallerThanEqCondition, SmallerThanCondition
 from base.PatternStructure import AndOperator, SeqOperator, PrimitiveEventStructure, KleeneClosureOperator, NegationOperator
 from base.Pattern import Pattern
 from parallel.ParallelExecutionParameters import *
@@ -14,9 +10,6 @@
 from plan.multi.MultiPatternEvaluationParameters import *
 from misc.ConsumptionPolicy import *
 
-
-import random
-
 # Algorithm 1
 def oneArgumentsearchTestAlgorithm1(createTestFile=False):
     pattern = Pattern(
@@ -33,11 +26,9 @@
     This pattern is looking for an amazon stock in peak price of 73.
     """
     amazonSpecificPattern = Pattern(
-
         SeqOperator(PrimitiveEventStructure("AMZN", "a")),
         EqCondition(Variable("a", lambda x: x["Peak Price"]), 73),
         timedelta(minutes=120)
-
     )
     runTest('amazonSpecific', [amazonSpecificPattern], createTestFile,
             parallel_execution_params=ParallelExecutionParameters(ParallelExecutionModes.DATA_PARALLELISM, ParallelExecutionPlatforms.THREADING),
