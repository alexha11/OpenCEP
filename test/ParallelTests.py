--- conflicted
+++ resolved
@@ -63,7 +63,7 @@
 
 
 def SensorsDataRIPTest(createTestFile=False, eval_mechanism_params=DEFAULT_TESTING_EVALUATION_MECHANISM_SETTINGS,
-                       test_name="Sensors_short_"):
+                       test_name="Sensors_"):
     """
     PATTERN SEQ(AppleStockPriceUpdate a, AmazonStockPriceUpdate b)
     WHERE   a.OpeningPrice == b.OpeningPrice
@@ -85,18 +85,15 @@
     )
     units = 8
     parallel_execution_params = DataParallelExecutionParametersRIPAlgorithm(units_number=units,
-<<<<<<< HEAD
                                                                             interval=timedelta(minutes=6))
     runTest(test_name, [pattern], createTestFile, eventStream=Sensors_data_short, eval_mechanism_params=eval_mechanism_params,
             parallel_execution_params=parallel_execution_params, data_formatter=SensorsDataFormatter())
     runParallelTest(test_name, [pattern], createTestFile, eventStream=Sensors_data_short, eval_mechanism_params=eval_mechanism_params,
-=======
                                                                             interval=timedelta(minutes=6),
                                                                             debug=True)
     runTest(test_name, [pattern], createTestFile, eventStream=Sensors_data, eval_mechanism_params=eval_mechanism_params,
             data_formatter=SensorsDataFormatter())
     runTest(test_name, [pattern], createTestFile, eventStream=Sensors_data, eval_mechanism_params=eval_mechanism_params,
->>>>>>> cbea9cde
             parallel_execution_params=parallel_execution_params, data_formatter=SensorsDataFormatter())
     # expected_result = tuple([('Seq', 'a', 'b')] * units)
     # runStructuralTest('structuralTest1', [pattern], expected_result,
@@ -133,5 +130,5 @@
     runTest.over_all_time = 0
     # simpleGroupByKeyTest()
     # simpleRIPTest()
-    # SensorsDataRIPTest()
-    simpleHyperCubeTest()+    SensorsDataRIPTest()
+    # simpleHyperCubeTest()