--- conflicted
+++ resolved
@@ -255,13 +255,6 @@
     attributes_dict = {"MSFT": ["Peak Price", "Opening Price"], "DRIV": "Peak Price"}
     parallel_execution_params = DataParallelExecutionParametersHyperCubeAlgorithm(units_number=units,
                                                                                   attributes_dict=attributes_dict)
-<<<<<<< HEAD
-    runTest(test_name, HyperCubeMultyAttrbutesPattern, createTestFile, eval_mechanism_params, parallel_execution_params=parallel_execution_params)
-
-
-def HyperCubeMultyEventTypesTest(createTestFile=False, eval_mechanism_params=DEFAULT_TESTING_EVALUATION_MECHANISM_SETTINGS,
-                           test_name="HyperCubeMultyEventTypes_"):
-=======
     runTest(test_name, [HyperCubeMultyAttrbutesPattern], createTestFile, eval_mechanism_params,
             parallel_execution_params=parallel_execution_params)
 
@@ -296,20 +289,44 @@
     WHERE   a.Amplitude == b.Amplitude
     WITHIN 3 minutes
     """
->>>>>>> f030e1eb
-    pattern = Pattern(
-        SeqOperator(PrimitiveEventStructure("Magnetometer", "a"),
-                    PrimitiveEventStructure("Accelerometer", "b")),
-        AndCondition(
-            GreaterThanCondition(Variable("a", lambda x: x["MagX"]),
-                                 Variable("b", lambda x: x["AccX"])),
-            SmallerThanCondition(Variable("a", lambda x: x["MagY"]),
-                                 Variable("b", lambda x: x["AccY"])),
-            BinaryCondition(Variable("a", lambda x: x["Amplitude"]),
-                            Variable("b", lambda x: x["Amplitude"]),
-                            relation_op=lambda x, y: x == y),
-        ),
-<<<<<<< HEAD
+    pattern = Pattern(
+        SeqOperator(PrimitiveEventStructure("Magnetometer", "a"),
+                    PrimitiveEventStructure("Accelerometer", "b")),
+        AndCondition(
+            GreaterThanCondition(Variable("a", lambda x: x["MagX"]),
+                                 Variable("b", lambda x: x["AccX"])),
+            SmallerThanCondition(Variable("a", lambda x: x["MagY"]),
+                                 Variable("b", lambda x: x["AccY"])),
+            BinaryCondition(Variable("a", lambda x: x["Amplitude"]),
+                            Variable("b", lambda x: x["Amplitude"]),
+                            relation_op=lambda x, y: x == y),
+        ),
+        timedelta(minutes=3)
+    )
+    units = 8
+
+    parallel_execution_params = DataParallelExecutionParametersHirzelAlgorithm(units_number=units, key="Amplitude")
+
+    runTest(test_name, [pattern], createTestFile, eventStream=Sensors_data_short,
+            eval_mechanism_params=eval_mechanism_params,
+            parallel_execution_params=parallel_execution_params, data_formatter=SensorsDataFormatter())
+    runTest(test_name, HyperCubeMultyAttrbutesPattern, createTestFile, eval_mechanism_params, parallel_execution_params=parallel_execution_params)
+
+
+def HyperCubeMultyEventTypesTest(createTestFile=False, eval_mechanism_params=DEFAULT_TESTING_EVALUATION_MECHANISM_SETTINGS,
+                           test_name="HyperCubeMultyEventTypes_"):
+    pattern = Pattern(
+        SeqOperator(PrimitiveEventStructure("Magnetometer", "a"),
+                    PrimitiveEventStructure("Accelerometer", "b")),
+        AndCondition(
+            GreaterThanCondition(Variable("a", lambda x: x["MagX"]),
+                                 Variable("b", lambda x: x["AccX"])),
+            SmallerThanCondition(Variable("a", lambda x: x["MagY"]),
+                                 Variable("b", lambda x: x["AccY"])),
+            BinaryCondition(Variable("a", lambda x: x["Amplitude"]),
+                            Variable("b", lambda x: x["Amplitude"]),
+                            relation_op=lambda x, y: x == y),
+        ),
         timedelta(minutes=5)
     )
     units = 16
@@ -326,38 +343,10 @@
             eventStream=Sensors_data_longtime,
             data_formatter=SensorsDataFormatter())
 
-=======
-        timedelta(minutes=3)
-    )
-    units = 8
-
-    parallel_execution_params = DataParallelExecutionParametersHirzelAlgorithm(units_number=units, key="Amplitude")
-
-    runTest(test_name, [pattern], createTestFile, eventStream=Sensors_data_short,
-            eval_mechanism_params=eval_mechanism_params,
-            parallel_execution_params=parallel_execution_params, data_formatter=SensorsDataFormatter())
->>>>>>> f030e1eb
 
 
 if __name__ == "__main__":
     runTest.over_all_time = 0
-<<<<<<< HEAD
-    HyperCubeMultiPatternTest()
-    # simpleGroupByKeyTest()
-    # simpleRIPTest()
-    # StocksDataRIPTest()
-    # SensorsDataRIPTestShort()
-    # SensorsDataRIPTest()
-    # simpleRIPTest()
-    # SensorsDataRIPTest()
-    # simpleHyperCubeTest()
-    # HyperCubeMultyAttrbutesTest()
-    # SensorsDataRIPTestShort()
-    # SensorsDataRIPTest()
-    # SensorsDataRIPLongTime()
-    # simpleHyperCubeTest()
-    # HyperCubeMultyEventTypesTest()
-=======
     # GroupByKey
     SensorsDataHIRZELTest()
     simpleGroupByKeyTest()
@@ -372,5 +361,4 @@
     # HypeCube
     simpleHyperCubeTest()
     HyperCubeMultiPatternTest()
-    HyperCubeMultyAttrbutesTest()
->>>>>>> f030e1eb
+    HyperCubeMultyAttrbutesTest()