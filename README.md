--- conflicted
+++ resolved
@@ -245,7 +245,27 @@
 cep = CEP(pattern, eval_mechanism_params)
 ```
 
-<<<<<<< HEAD
+### Probabilistic streams and confidence parameters
+
+OpenCEP supports probabilistic streams, where each incoming event is associated
+with an occurrence probability. In this scenario, a pattern should contain a
+"confidence threshold" specifying what is the lowest acceptable probability of
+a match of this pattern.
+
+Probabilistic patterns are specified with the confidence threshold as follows:
+
+```
+pattern = Pattern(
+        SeqOperator(
+            PrimitiveEventStructure("GOOG", "a"), 
+            PrimitiveEventStructure("GOOG", "b")
+        ),
+        SmallerThanCondition(Variable("a", lambda x: x["Peak Price"]), Variable("b", lambda x: x["Peak Price"])),
+        timedelta(minutes=5),
+        confidence=0.9
+    )
+```
+
 ### Pattern transformation
 
 OpenCEP supports complex patterns, using a transformation engine to produce a simplified pattern.
@@ -269,27 +289,6 @@
     RuleTransformationTypes.INNER_OR_PATTERN,
     RuleTransformationTypes.NOT_NOT_PATTERN
 ]
-=======
-### Probabilistic streams and confidence parameters
-
-OpenCEP supports probabilistic streams, where each incoming event is associated
-with an occurrence probability. In this scenario, a pattern should contain a
-"confidence threshold" specifying what is the lowest acceptable probability of
-a match of this pattern.
-
-Probabilistic patterns are specified with the confidence threshold as follows:
-
-```
-pattern = Pattern(
-        SeqOperator(
-            PrimitiveEventStructure("GOOG", "a"), 
-            PrimitiveEventStructure("GOOG", "b")
-        ),
-        SmallerThanCondition(Variable("a", lambda x: x["Peak Price"]), Variable("b", lambda x: x["Peak Price"])),
-        timedelta(minutes=5),
-        confidence=0.9
-    )
->>>>>>> 4c7cdc8d
 ```
 
 ## Twitter API support
